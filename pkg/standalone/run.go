// ------------------------------------------------------------
// Copyright (c) Microsoft Corporation and Dapr Contributors.
// Licensed under the MIT License.
// ------------------------------------------------------------

package standalone

import (
	"fmt"
	"io/ioutil"
	"net"
	"os"
	"os/exec"
	"reflect"
	"runtime"
	"strings"

	"github.com/Pallinder/sillyname-go"
	"github.com/phayes/freeport"
	"gopkg.in/yaml.v2"

	"github.com/dapr/dapr/pkg/components"
	modes "github.com/dapr/dapr/pkg/config/modes"
)

const sentryDefaultAddress = "localhost:50001"

// RunConfig represents the application configuration parameters.
type RunConfig struct {
	AppID              string `env:"APP_ID" arg:"app-id"`
	AppPort            int    `env:"APP_PORT" arg:"app-port"`
	HTTPPort           int    `env:"DAPR_HTTP_PORT" arg:"dapr-http-port"`
	GRPCPort           int    `env:"DAPR_GRPC_PORT" arg:"dapr-grpc-port"`
	ConfigFile         string `arg:"config"`
	Protocol           string `arg:"app-protocol"`
	Arguments          []string
<<<<<<< HEAD
	EnableProfiling    bool   `arg:"enable-profiling"`
	ProfilePort        int    `arg:"profile-port"`
	LogLevel           string `arg:"log-level"`
	MaxConcurrency     int    `arg:"app-max-concurrency"`
	PlacementHostAddr  string `arg:"placement-host-address"`
	ComponentsPath     string `arg:"components-path"`
	AppSSL             bool   `arg:"app-ssl"`
	MetricsPort        int    `env:"DAPR_METRICS_PORT" arg:"metrics-port"`
	MaxRequestBodySize int    `arg:"dapr-http-max-request-size"`
=======
	EnableProfiling    bool
	ProfilePort        int
	LogLevel           string
	MaxConcurrency     int
	PlacementHostAddr  string
	ComponentsPath     string
	AppSSL             bool
	MetricsPort        int
	MaxRequestBodySize int
	UnixDomainSocket   string
>>>>>>> 6b134570
}

func (meta *DaprMeta) newAppID() string {
	for {
		appID := strings.ReplaceAll(sillyname.GenerateStupidName(), " ", "-")
		if !meta.idExists(appID) {
			return appID
		}
	}
}

<<<<<<< HEAD
func (config *RunConfig) validateComponentPath() error {
	_, err := os.Stat(config.ComponentsPath)
	if err != nil {
		return err
	}
	componentsLoader := components.NewStandaloneComponents(modes.StandaloneConfig{ComponentsPath: config.ComponentsPath})
	_, err = componentsLoader.LoadComponents()
	if err != nil {
		return err
	}
	return nil
}
func (config *RunConfig) validatePlacementHostAddr() error {
	placementHostAddr := config.PlacementHostAddr
	if indx := strings.Index(placementHostAddr, ":"); indx == -1 {
		if runtime.GOOS == daprWindowsOS {
			placementHostAddr = fmt.Sprintf("%s:6050", placementHostAddr)
		} else {
			placementHostAddr = fmt.Sprintf("%s:50005", placementHostAddr)
		}
		config.PlacementHostAddr = placementHostAddr
	}
	return nil
}
func (config *RunConfig) validatePort(portName string, portPtr *int, meta *DaprMeta) error {
	if *portPtr <= 0 {
=======
func getDaprCommand(appID string, daprHTTPPort int, daprGRPCPort int, appPort int, configFile, protocol string, enableProfiling bool,
	profilePort int, logLevel string, maxConcurrency int, placementHostAddr string, componentsPath string, appSSL bool, metricsPort int, requestBodySize int, unixDomainSocket string) (*exec.Cmd, int, int, int, error) {
	if daprHTTPPort < 0 {
>>>>>>> 6b134570
		port, err := freeport.GetFreePort()
		if err != nil {
			return err
		}
		*portPtr = port
		return nil
	}

	if meta.portExists(*portPtr) {
		return fmt.Errorf("invalid configuration for %s. Port %v is not available", portName, *portPtr)
	}
	return nil
}

func (config *RunConfig) validate() error {
	meta, err := newDaprMeta()
	if err != nil {
		return err
	}

	if config.AppID == "" {
		config.AppID = meta.newAppID()
	}

	err = config.validateComponentPath()
	if err != nil {
		return err
	}

	if config.AppPort < 0 {
		config.AppPort = 0
	}

	err = config.validatePort("HTTPPort", &config.HTTPPort, meta)
	if err != nil {
		return err
	}

	err = config.validatePort("GRPCPort", &config.GRPCPort, meta)
	if err != nil {
		return err
	}

	err = config.validatePort("MetricsPort", &config.MetricsPort, meta)
	if err != nil {
		return err
	}

	if config.EnableProfiling {
		err = config.validatePort("ProfilePort", &config.ProfilePort, meta)
		if err != nil {
			return err
		}
	}

	if config.MaxConcurrency < 1 {
		config.MaxConcurrency = -1
	}
	if config.MaxRequestBodySize < 0 {
		config.MaxRequestBodySize = -1
	}

	err = config.validatePlacementHostAddr()
	if err != nil {
		return err
	}
	return nil
}

type DaprMeta struct {
	ExistingIDs   map[string]bool
	ExistingPorts map[int]bool
}

func (meta *DaprMeta) idExists(id string) bool {
	_, ok := meta.ExistingIDs[id]
	return ok
}

func (meta *DaprMeta) portExists(port int) bool {
	if port <= 0 {
		return false
	}
	_, ok := meta.ExistingPorts[port]
	if ok {
		return true
	}

	// try to listen on the port
	listener, err := net.Listen("tcp", fmt.Sprintf(":%v", port))
	if err != nil {
		return true
	}
	listener.Close()

	meta.ExistingPorts[port] = true
	return false
}

func newDaprMeta() (*DaprMeta, error) {
	meta := DaprMeta{}
	meta.ExistingIDs = make(map[string]bool)
	meta.ExistingPorts = make(map[int]bool)
	dapr, err := List()
	if err != nil {
		return nil, err
	}
	for _, instance := range dapr {
		meta.ExistingIDs[instance.AppID] = true
		meta.ExistingPorts[instance.AppPort] = true
		meta.ExistingPorts[instance.HTTPPort] = true
		meta.ExistingPorts[instance.GRPCPort] = true
	}
	return &meta, nil
}
func (config *RunConfig) getArgs() []string {
	args := []string{}
	schema := reflect.ValueOf(*config)
	for i := 0; i < schema.NumField(); i++ {
		valueField := schema.Field(i).Interface()
		typeField := schema.Type().Field(i)
		key := typeField.Tag.Get("arg")
		if len(key) == 0 {
			continue
		}
		key = "--" + key

		switch valueField.(type) {
		case bool:
			if valueField == true {
				args = append(args, key)
			}
		default:
			value := fmt.Sprintf("%v", reflect.ValueOf(valueField))
			if len(value) != 0 {
				args = append(args, key, value)
			}
		}
	}
	if config.ConfigFile != "" {
		sentryAddress := mtlsEndpoint(config.ConfigFile)
		if sentryAddress != "" {
			// mTLS is enabled locally, set it up
			args = append(args, "--enable-mtls", "--sentry-address", sentryAddress)
		}
	}

	return args
}

func (config *RunConfig) getEnv() []string {
	env := []string{}
	schema := reflect.ValueOf(*config)
	for i := 0; i < schema.NumField(); i++ {
		valueField := schema.Field(i).Interface()
		typeField := schema.Type().Field(i)
		key := typeField.Tag.Get("env")
		if len(key) == 0 {
			continue
		}
		if value, ok := valueField.(int); ok && value <= 0 {
			// ignore unset numeric variables
			continue
		}

		value := fmt.Sprintf("%v", reflect.ValueOf(valueField))
		env = append(env, fmt.Sprintf("%s=%v", key, value))
	}
	return env
}

// RunOutput represents the run output.
type RunOutput struct {
	DaprCMD      *exec.Cmd
	DaprHTTPPort int
	DaprGRPCPort int
	AppID        string
	AppCMD       *exec.Cmd
}

<<<<<<< HEAD
func getDaprCommand(config *RunConfig) (*exec.Cmd, error) {
	daprCMD := binaryFilePath(defaultDaprBinPath(), "daprd")
	args := config.getArgs()
=======
	if unixDomainSocket != "" {
		args = append(args, "--unix-domain-socket", unixDomainSocket)
	}

>>>>>>> 6b134570
	cmd := exec.Command(daprCMD, args...)
	return cmd, nil
}

func mtlsEndpoint(configFile string) string {
	if configFile == "" {
		return ""
	}

	b, err := ioutil.ReadFile(configFile)
	if err != nil {
		return ""
	}

	var config mtlsConfig
	err = yaml.Unmarshal(b, &config)
	if err != nil {
		return ""
	}

	if config.Spec.MTLS.Enabled {
		return sentryDefaultAddress
	}
	return ""
}

func getAppCommand(config *RunConfig) *exec.Cmd {
	argCount := len(config.Arguments)

	if argCount == 0 {
		return nil
	}
	command := config.Arguments[0]

	args := []string{}
	if argCount > 1 {
		args = config.Arguments[1:]
	}

	cmd := exec.Command(command, args...)
	cmd.Env = os.Environ()
	cmd.Env = append(cmd.Env, config.getEnv()...)

	return cmd
}

func Run(config *RunConfig) (*RunOutput, error) {
	err := config.validate()
	if err != nil {
		return nil, err
	}

<<<<<<< HEAD
	daprCMD, err := getDaprCommand(config)
=======
	daprCMD, daprHTTPPort, daprGRPCPort, metricsPort, err := getDaprCommand(appID, config.HTTPPort, config.GRPCPort, config.AppPort, config.ConfigFile, config.Protocol, config.EnableProfiling, config.ProfilePort, config.LogLevel, config.MaxConcurrency, config.PlacementHostAddr, config.ComponentsPath, config.AppSSL, config.MetricsPort, config.MaxRequestBodySize, config.UnixDomainSocket)
>>>>>>> 6b134570
	if err != nil {
		return nil, err
	}

	var appCMD *exec.Cmd = getAppCommand(config)
	return &RunOutput{
		DaprCMD:      daprCMD,
		AppCMD:       appCMD,
		AppID:        config.AppID,
		DaprHTTPPort: config.HTTPPort,
		DaprGRPCPort: config.GRPCPort,
	}, nil
}<|MERGE_RESOLUTION|>--- conflicted
+++ resolved
@@ -34,7 +34,6 @@
 	ConfigFile         string `arg:"config"`
 	Protocol           string `arg:"app-protocol"`
 	Arguments          []string
-<<<<<<< HEAD
 	EnableProfiling    bool   `arg:"enable-profiling"`
 	ProfilePort        int    `arg:"profile-port"`
 	LogLevel           string `arg:"log-level"`
@@ -44,18 +43,7 @@
 	AppSSL             bool   `arg:"app-ssl"`
 	MetricsPort        int    `env:"DAPR_METRICS_PORT" arg:"metrics-port"`
 	MaxRequestBodySize int    `arg:"dapr-http-max-request-size"`
-=======
-	EnableProfiling    bool
-	ProfilePort        int
-	LogLevel           string
-	MaxConcurrency     int
-	PlacementHostAddr  string
-	ComponentsPath     string
-	AppSSL             bool
-	MetricsPort        int
-	MaxRequestBodySize int
 	UnixDomainSocket   string
->>>>>>> 6b134570
 }
 
 func (meta *DaprMeta) newAppID() string {
@@ -67,7 +55,6 @@
 	}
 }
 
-<<<<<<< HEAD
 func (config *RunConfig) validateComponentPath() error {
 	_, err := os.Stat(config.ComponentsPath)
 	if err != nil {
@@ -94,11 +81,6 @@
 }
 func (config *RunConfig) validatePort(portName string, portPtr *int, meta *DaprMeta) error {
 	if *portPtr <= 0 {
-=======
-func getDaprCommand(appID string, daprHTTPPort int, daprGRPCPort int, appPort int, configFile, protocol string, enableProfiling bool,
-	profilePort int, logLevel string, maxConcurrency int, placementHostAddr string, componentsPath string, appSSL bool, metricsPort int, requestBodySize int, unixDomainSocket string) (*exec.Cmd, int, int, int, error) {
-	if daprHTTPPort < 0 {
->>>>>>> 6b134570
 		port, err := freeport.GetFreePort()
 		if err != nil {
 			return err
@@ -279,16 +261,13 @@
 	AppCMD       *exec.Cmd
 }
 
-<<<<<<< HEAD
 func getDaprCommand(config *RunConfig) (*exec.Cmd, error) {
 	daprCMD := binaryFilePath(defaultDaprBinPath(), "daprd")
 	args := config.getArgs()
-=======
-	if unixDomainSocket != "" {
-		args = append(args, "--unix-domain-socket", unixDomainSocket)
-	}
-
->>>>>>> 6b134570
+	if config.UnixDomainSocket != "" {
+		args = append(args, "--unix-domain-socket", config.UnixDomainSocket)
+	}
+
 	cmd := exec.Command(daprCMD, args...)
 	return cmd, nil
 }
@@ -341,11 +320,7 @@
 		return nil, err
 	}
 
-<<<<<<< HEAD
 	daprCMD, err := getDaprCommand(config)
-=======
-	daprCMD, daprHTTPPort, daprGRPCPort, metricsPort, err := getDaprCommand(appID, config.HTTPPort, config.GRPCPort, config.AppPort, config.ConfigFile, config.Protocol, config.EnableProfiling, config.ProfilePort, config.LogLevel, config.MaxConcurrency, config.PlacementHostAddr, config.ComponentsPath, config.AppSSL, config.MetricsPort, config.MaxRequestBodySize, config.UnixDomainSocket)
->>>>>>> 6b134570
 	if err != nil {
 		return nil, err
 	}
